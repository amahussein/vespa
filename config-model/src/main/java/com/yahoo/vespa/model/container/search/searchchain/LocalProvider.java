--- conflicted
+++ resolved
@@ -7,23 +7,17 @@
 import com.yahoo.component.chain.model.ChainedComponentModel;
 import com.yahoo.prelude.fastsearch.DocumentdbInfoConfig;
 import com.yahoo.prelude.cluster.QrMonitorConfig;
-import com.yahoo.vespa.config.search.DispatchConfig;
 import com.yahoo.vespa.config.search.RankProfilesConfig;
 import com.yahoo.vespa.config.search.AttributesConfig;
 import com.yahoo.search.config.ClusterConfig;
 import com.yahoo.search.searchchain.model.federation.FederationOptions;
 import com.yahoo.search.searchchain.model.federation.LocalProviderSpec;
 import com.yahoo.vespa.model.search.AbstractSearchCluster;
-import com.yahoo.vespa.model.search.IndexedSearchCluster;
 
 import java.util.ArrayList;
 import java.util.LinkedHashSet;
 import java.util.List;
 import java.util.Set;
-<<<<<<< HEAD
-
-=======
->>>>>>> 59873ed9
 
 /**
  * Config producer for search chain responsible for sending queries to a local cluster.
@@ -35,12 +29,7 @@
         ClusterConfig.Producer,
         AttributesConfig.Producer,
         QrMonitorConfig.Producer,
-        RankProfilesConfig.Producer,
-<<<<<<< HEAD
-        SearchNodesConfig.Producer {
-=======
-        DispatchConfig.Producer {
->>>>>>> 59873ed9
+        RankProfilesConfig.Producer {
 
     private final LocalProviderSpec providerSpec;
     private volatile AbstractSearchCluster searchCluster;
@@ -113,12 +102,7 @@
         return providerSpec.clusterName;
     }
 
-<<<<<<< HEAD
-    public void setSearchCluster(AbstractSearchCluster searchCluster) {
-=======
     void setSearchCluster(AbstractSearchCluster searchCluster) {
-        assert (this.searchCluster == null);
->>>>>>> 59873ed9
         this.searchCluster = searchCluster;
     }
 
