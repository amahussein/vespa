--- conflicted
+++ resolved
@@ -37,11 +37,6 @@
     private Zone zone;
     private Set<ContainerEndpoint> endpoints = Collections.emptySet();
     private boolean useDedicatedNodeForLogserver = false;
-<<<<<<< HEAD
-    private boolean useAdaptiveDispatch = false;
-=======
-    private double topKProbability = 1.0;
->>>>>>> 034146bc
     private boolean useDistributorBtreeDb = false;
     private boolean useThreePhaseUpdates = false;
     private double defaultTermwiseLimit = 1.0;
